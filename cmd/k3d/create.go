package k3d

import (
	"context"
	"encoding/base64"
	"errors"
	"fmt"
	"net/http"
	"os"
	"strconv"
	"strings"
	"time"

	"github.com/dustin/go-humanize"
	"github.com/rs/zerolog/log"
	v1 "k8s.io/api/core/v1"

	"github.com/go-git/go-git/v5"
	gitssh "github.com/go-git/go-git/v5/plumbing/transport/ssh"
	"github.com/kubefirst/kubefirst/configs"
	"github.com/kubefirst/kubefirst/internal/argocd"
	"github.com/kubefirst/kubefirst/internal/gitClient"
	"github.com/kubefirst/kubefirst/internal/githubWrapper"
	gitlab "github.com/kubefirst/kubefirst/internal/gitlabcloud"
	"github.com/kubefirst/kubefirst/internal/handlers"
	"github.com/kubefirst/kubefirst/internal/helm"
	"github.com/kubefirst/kubefirst/internal/k3d"
	"github.com/kubefirst/kubefirst/internal/k8s"
	"github.com/kubefirst/kubefirst/internal/reports"
	"github.com/kubefirst/kubefirst/internal/services"
	internalssh "github.com/kubefirst/kubefirst/internal/ssh"
	"github.com/kubefirst/kubefirst/internal/terraform"
	"github.com/kubefirst/kubefirst/internal/wrappers"
	"github.com/kubefirst/kubefirst/pkg"
	"github.com/minio/minio-go/v7"
	"github.com/minio/minio-go/v7/pkg/credentials"
	"github.com/spf13/cobra"
	"github.com/spf13/viper"
	metav1 "k8s.io/apimachinery/pkg/apis/meta/v1"
)

var (
	cancelContext context.CancelFunc
)

func runK3d(cmd *cobra.Command, args []string) error {
	clusterNameFlag, err := cmd.Flags().GetString("cluster-name")
	if err != nil {
		return err
	}

	clusterTypeFlag, err := cmd.Flags().GetString("cluster-type")
	if err != nil {
		return err
	}

	dryRunFlag, err := cmd.Flags().GetBool("dry-run")
	if err != nil {
		return err
	}

	githubOwnerFlag, err := cmd.Flags().GetString("github-owner")
	if err != nil {
		return err
	}

	gitlabOwnerFlag, err := cmd.Flags().GetString("gitlab-owner")
	if err != nil {
		return err
	}

	gitProviderFlag, err := cmd.Flags().GetString("git-provider")
	if err != nil {
		return err
	}

	gitopsTemplateURLFlag, err := cmd.Flags().GetString("gitops-template-url")
	if err != nil {
		return err
	}

	gitopsTemplateBranchFlag, err := cmd.Flags().GetString("gitops-template-branch")
	if err != nil {
		return err
	}

	kbotPasswordFlag, err := cmd.Flags().GetString("kbot-password")
	if err != nil {
		return err
	}

	metaphorTemplateURLFlag, err := cmd.Flags().GetString("metaphor-template-url")
	if err != nil {
		return err
	}

	metaphorTemplateBranchFlag, err := cmd.Flags().GetString("metaphor-template-branch")
	if err != nil {
		return err
	}

	useTelemetryFlag, err := cmd.Flags().GetBool("use-telemetry")
	if err != nil {
		return err
	}

	httpClient := http.DefaultClient

	// Set git handlers
	switch gitProviderFlag {
	case "github":
		gitHubService := services.NewGitHubService(httpClient)
		gitHubHandler := handlers.NewGitHubHandler(gitHubService)

		// get github data to set user based on the provided token
		log.Info().Msg("verifying github authentication")
		githubUser, err := gitHubHandler.GetGitHubUser(os.Getenv("GITHUB_TOKEN"))
		if err != nil {
			return err
		}
		// today we override the owner to be the user's token by default
		githubOwnerFlag = githubUser
		viper.Set("flags.github-owner", githubOwnerFlag)
	case "gitlab":
		viper.Set("flags.gitlab-owner", gitlabOwnerFlag)
	}
<<<<<<< HEAD
=======

	isKubefirstTeam := os.Getenv("KUBEFIRST_TEAM")

	if isKubefirstTeam == "" {
		isKubefirstTeam = "false"
	}
	// today we override the owner to be the user's token by default
	githubOwnerFlag = githubUser
>>>>>>> c3dad456

	// required for destroy command
	viper.Set("flags.cluster-name", clusterNameFlag)
	viper.Set("flags.domain-name", k3d.DomainName)
	viper.Set("flags.dry-run", dryRunFlag)
	viper.Set("flags.git-provider", gitProviderFlag)
	viper.WriteConfig()

	// creates a new context, and a cancel function that allows canceling the context. The context is passed as an
	// argument to the RunNgrok function, which is then started in a new goroutine.
	var ctx context.Context
	ctx, cancelContext = context.WithCancel(context.Background())
	go pkg.RunNgrok(ctx)
	if err != nil {
		return err
	}
	ngrokHost := viper.GetString("ngrok.host")

	// Switch based on git provider, set params
	var cGitHost, cGitOwner, cGitUser, cGitToken, containerRegistryHost string
	var cGitlabOwnerGroupID int
	switch gitProviderFlag {
	case "github":
		cGitHost = k3d.GithubHost
		cGitOwner = githubOwnerFlag
		cGitUser = githubOwnerFlag
		cGitToken = os.Getenv("GITHUB_TOKEN")
		containerRegistryHost = "ghcr.io"
	case "gitlab":
		cGitHost = k3d.GitlabHost
		cGitOwner = gitlabOwnerFlag
		cGitUser = gitlabOwnerFlag
		cGitToken = os.Getenv("GITLAB_TOKEN")
		containerRegistryHost = "registry.gitlab.com"
	default:
		log.Error().Msgf("invalid git provider option")
	}

	// Instantiate K3d config
	config := k3d.GetConfig(gitProviderFlag, cGitOwner)
	gitopsTemplateTokens := k3d.GitopsTokenValues{}
	var sshPrivateKey, sshPublicKey string

	// todo placed in configmap in kubefirst namespace, included in telemetry
	clusterId := viper.GetString("kubefirst.cluster-id")
	if clusterId == "" {
		clusterId = pkg.GenerateClusterID()
		viper.Set("kubefirst.cluster-id", clusterId)
		viper.WriteConfig()
	}

	if useTelemetryFlag {
<<<<<<< HEAD
		if err := wrappers.SendSegmentIoTelemetry(k3d.DomainName, pkg.MetricInitStarted, k3d.CloudProvider, config.GitProvider); err != nil {
=======
		if err := wrappers.SendSegmentIoTelemetry(k3d.DomainName, pkg.MetricInitStarted, k3d.CloudProvider, k3d.GitProvider, clusterId); err != nil {
>>>>>>> c3dad456
			log.Info().Msg(err.Error())
			return err
		}
	}

	// this branch flag value is overridden with a tag when running from a
	// kubefirst binary for version compatibility
	if gitopsTemplateBranchFlag == "main" && configs.K1Version != "development" {
		gitopsTemplateBranchFlag = configs.K1Version
	}
	log.Info().Msgf("kubefirst version configs.K1Version: %s ", configs.K1Version)
	log.Info().Msgf("cloning gitops-template repo url: %s ", gitopsTemplateURLFlag)
	log.Info().Msgf("cloning gitops-template repo branch: %s ", gitopsTemplateBranchFlag)
	// this branch flag value is overridden with a tag when running from a
	// kubefirst binary for version compatibility
	if metaphorTemplateBranchFlag == "main" && configs.K1Version != "development" {
		metaphorTemplateBranchFlag = configs.K1Version
	}

	log.Info().Msgf("cloning metaphor template url: %s ", metaphorTemplateURLFlag)
	log.Info().Msgf("cloning metaphor template branch: %s ", metaphorTemplateBranchFlag)

	atlantisWebhookSecret := viper.GetString("secrets.atlantis-webhook")
	if atlantisWebhookSecret == "" {
		atlantisWebhookSecret = pkg.Random(20)
		viper.Set("secrets.atlantis-webhook", atlantisWebhookSecret)
		viper.WriteConfig()
	}

	log.Info().Msg("checking authentication to required providers")

	// check disk
	free, err := pkg.GetAvailableDiskSize()
	if err != nil {
		return err
	}

	// convert available disk size to GB format
	availableDiskSize := float64(free) / humanize.GByte
	if availableDiskSize < pkg.MinimumAvailableDiskSize {
		return fmt.Errorf(
			"there is not enough space to proceed with the installation, a minimum of %d GB is required to proceed",
			pkg.MinimumAvailableDiskSize,
		)
	}

	// Check git credentials
	executionControl := viper.GetBool(fmt.Sprintf("kubefirst-checks.%s-credentials", config.GitProvider))
	if !executionControl {
		if len(cGitToken) == 0 {
			return errors.New(
				fmt.Sprintf(
					"please set a %s_TOKEN environment variable to continue\n https://docs.kubefirst.io/kubefirst/github/install.html#step-3-kubefirst-init",
					strings.ToUpper(config.GitProvider),
				),
			)
		}

		// Objects to check for
		newRepositoryNames := []string{"gitops", "metaphor-frontend"}
		newTeamNames := []string{"admins", "developers"}

		switch config.GitProvider {
		case "github":
			githubWrapper := githubWrapper.New()
			newRepositoryExists := false
			// todo hoist to globals
			errorMsg := "the following repositories must be removed before continuing with your kubefirst installation.\n\t"

			for _, repositoryName := range newRepositoryNames {
				responseStatusCode := githubWrapper.CheckRepoExists(githubOwnerFlag, repositoryName)

				// https://docs.github.com/en/rest/repos/repos?apiVersion=2022-11-28#get-a-repository
				repositoryExistsStatusCode := 200
				repositoryDoesNotExistStatusCode := 404

				if responseStatusCode == repositoryExistsStatusCode {
					log.Info().Msgf("repository https://github.com/%s/%s exists", githubOwnerFlag, repositoryName)
					errorMsg = errorMsg + fmt.Sprintf("https://github.com/%s/%s\n\t", githubOwnerFlag, repositoryName)
					newRepositoryExists = true
				} else if responseStatusCode == repositoryDoesNotExistStatusCode {
					log.Info().Msgf("repository https://github.com/%s/%s does not exist, continuing", githubOwnerFlag, repositoryName)
				}
			}
			if newRepositoryExists {
				return errors.New(errorMsg)
			}

			newTeamExists := false
			errorMsg = "the following teams must be removed before continuing with your kubefirst installation.\n\t"

			for _, teamName := range newTeamNames {
				responseStatusCode := githubWrapper.CheckTeamExists(githubOwnerFlag, teamName)

				// https://docs.github.com/en/rest/teams/teams?apiVersion=2022-11-28#get-a-team-by-name
				teamExistsStatusCode := 200
				teamDoesNotExistStatusCode := 404

				if responseStatusCode == teamExistsStatusCode {
					log.Info().Msgf("team https://github.com/%s/%s exists", githubOwnerFlag, teamName)
					errorMsg = errorMsg + fmt.Sprintf("https://github.com/orgs/%s/teams/%s\n\t", githubOwnerFlag, teamName)
					newTeamExists = true
				} else if responseStatusCode == teamDoesNotExistStatusCode {
					log.Info().Msgf("https://github.com/orgs/%s/teams/%s does not exist, continuing", githubOwnerFlag, teamName)
				}
			}
			if newTeamExists {
				return errors.New(errorMsg)
			}
		case "gitlab":
			gl := gitlab.GitLabWrapper{
				Client: gitlab.NewGitLabClient(cGitToken),
			}

			// Check for existing base projects
			projects, err := gl.GetProjects()
			if err != nil {
				log.Fatal().Msgf("couldn't get gitlab projects: %s", err)
			}
			for _, repositoryName := range newRepositoryNames {
				found, err := gl.FindProjectInGroup(projects, repositoryName)
				if err != nil {
					log.Info().Msg(err.Error())
				}
				if found {
					return errors.New(fmt.Sprintf("project %s already exists and will need to be deleted before continuing", repositoryName))
				}
			}

			// Check for existing base projects
			allgroups, err := gl.GetGroups()
			if err != nil {
				log.Fatal().Msgf("could not read gitlab groups: %s", err)
			}
			gid, err := gl.GetGroupID(allgroups, gitlabOwnerFlag)
			if err != nil {
				log.Fatal().Msgf("could not get group id for primary group: %s", err)
			}
			// Save for detokenize
			cGitlabOwnerGroupID = gid
			subgroups, err := gl.GetSubGroups(gid)
			if err != nil {
				log.Fatal().Msgf("couldn't get gitlab projects: %s", err)
			}
			for _, teamName := range newRepositoryNames {
				for _, sg := range subgroups {
					if sg.Name == teamName {
						return errors.New(fmt.Sprintf("subgroup %s already exists and will need to be deleted before continuing", teamName))
					}
				}
			}
		}

		viper.Set(fmt.Sprintf("kubefirst-checks.%s-credentials", config.GitProvider), true)
		viper.WriteConfig()
	} else {
		log.Info().Msg(fmt.Sprintf("already completed %s checks - continuing", config.GitProvider))
	}

	// todo this is actually your personal account
	executionControl = viper.GetBool("kubefirst-checks.kbot-setup")
	if !executionControl {
		log.Info().Msg("creating an ssh key pair for your new cloud infrastructure")
		sshPrivateKey, sshPublicKey, err = internalssh.CreateSshKeyPair()
		if err != nil {
			return err
		}
		if len(kbotPasswordFlag) == 0 {
			kbotPasswordFlag = pkg.Random(20)
		}
		log.Info().Msg("ssh key pair creation complete")

		viper.Set("kbot.password", kbotPasswordFlag)
		viper.Set("kbot.private-key", sshPrivateKey)
		viper.Set("kbot.public-key", sshPublicKey)
		viper.Set("kbot.username", "kbot")
		viper.Set("kubefirst-checks.kbot-setup", true)
		viper.WriteConfig()
		log.Info().Msg("kbot-setup complete")
	} else {
		log.Info().Msg("already setup kbot user - continuing")
	}
	log.Info().Msg("validation and kubefirst cli environment check is complete")

	if useTelemetryFlag {
<<<<<<< HEAD
		if err := wrappers.SendSegmentIoTelemetry(k3d.DomainName, pkg.MetricInitCompleted, k3d.CloudProvider, config.GitProvider); err != nil {
=======
		if err := wrappers.SendSegmentIoTelemetry(k3d.DomainName, pkg.MetricInitCompleted, k3d.CloudProvider, k3d.GitProvider, clusterId); err != nil {
>>>>>>> c3dad456
			log.Info().Msg(err.Error())
			return err
		}
	}

	if useTelemetryFlag {
<<<<<<< HEAD
		if err := wrappers.SendSegmentIoTelemetry(k3d.DomainName, pkg.MetricMgmtClusterInstallStarted, k3d.CloudProvider, config.GitProvider); err != nil {
=======
		if err := wrappers.SendSegmentIoTelemetry(k3d.DomainName, pkg.MetricMgmtClusterInstallStarted, k3d.CloudProvider, k3d.GitProvider, clusterId); err != nil {
>>>>>>> c3dad456
			log.Info().Msg(err.Error())
			return err
		}
	}

	//* generate public keys for ssh
	publicKeys, err := gitssh.NewPublicKeys("git", []byte(viper.GetString("kbot.private-key")), "")
	if err != nil {
		log.Info().Msgf("generate public keys failed: %s\n", err.Error())
	}

	//* emit cluster install started
	if useTelemetryFlag {
<<<<<<< HEAD
		if err := wrappers.SendSegmentIoTelemetry(k3d.DomainName, pkg.MetricMgmtClusterInstallStarted, k3d.CloudProvider, config.GitProvider); err != nil {
=======
		if err := wrappers.SendSegmentIoTelemetry(k3d.DomainName, pkg.MetricMgmtClusterInstallStarted, k3d.CloudProvider, k3d.GitProvider, clusterId); err != nil {
>>>>>>> c3dad456
			log.Info().Msg(err.Error())
		}
	}

	//* download dependencies to `$HOME/.k1/tools`
	if !viper.GetBool("kubefirst-checks.tools-downloaded") {
		log.Info().Msg("installing kubefirst dependencies")

		err := k3d.DownloadTools(config.GitProvider, cGitOwner, config.ToolsDir)
		if err != nil {
			return err
		}

		log.Info().Msg("download dependencies `$HOME/.k1/tools` complete")
		viper.Set("kubefirst-checks.tools-downloaded", true)
		viper.WriteConfig()
	} else {
		log.Info().Msg("already completed download of dependencies to `$HOME/.k1/tools` - continuing")
	}

	// not sure if there is a better way to do this
	gitopsTemplateTokens.GithubOwner = githubOwnerFlag
	gitopsTemplateTokens.GithubUser = cGitUser
	gitopsTemplateTokens.GitlabOwner = gitlabOwnerFlag
	gitopsTemplateTokens.GitlabOwnerGroupID = cGitlabOwnerGroupID
	gitopsTemplateTokens.GitlabUser = cGitUser
	gitopsTemplateTokens.GitopsRepoGitURL = config.DestinationGitopsRepoGitURL
	gitopsTemplateTokens.DomainName = k3d.DomainName
	gitopsTemplateTokens.AtlantisAllowList = fmt.Sprintf("%s/%s/*", cGitHost, cGitOwner)
	gitopsTemplateTokens.NgrokHost = ngrokHost
	gitopsTemplateTokens.AlertsEmail = "REMOVE_THIS_VALUE"
	gitopsTemplateTokens.ClusterName = clusterNameFlag
	gitopsTemplateTokens.ClusterType = clusterTypeFlag
	gitopsTemplateTokens.GithubHost = k3d.GithubHost
	gitopsTemplateTokens.GitlabHost = k3d.GitlabHost
	gitopsTemplateTokens.ArgoWorkflowsIngressURL = fmt.Sprintf("https://argo.%s", k3d.DomainName)
	gitopsTemplateTokens.VaultIngressURL = fmt.Sprintf("https://vault.%s", k3d.DomainName)
	gitopsTemplateTokens.ArgocdIngressURL = fmt.Sprintf("https://argocd.%s", k3d.DomainName)
	gitopsTemplateTokens.AtlantisIngressURL = fmt.Sprintf("https://atlantis.%s", k3d.DomainName)
	gitopsTemplateTokens.MetaphorDevelopmentIngressURL = fmt.Sprintf("https://metaphor-development.%s", k3d.DomainName)
	gitopsTemplateTokens.MetaphorStagingIngressURL = fmt.Sprintf("https://metaphor-staging.%s", k3d.DomainName)
	gitopsTemplateTokens.MetaphorProductionIngressURL = fmt.Sprintf("https://metaphor-production.%s", k3d.DomainName)
	gitopsTemplateTokens.KubefirstVersion = configs.K1Version
	gitopsTemplateTokens.KubefirstTeam = isKubefirstTeam
	gitopsTemplateTokens.GitProvider = k3d.GitProvider
	gitopsTemplateTokens.ClusterId = clusterId
	gitopsTemplateTokens.CloudProvider = k3d.CloudProvider
	
	if useTelemetryFlag {
		gitopsTemplateTokens.UseTelemetry = "true"
	} else {
		gitopsTemplateTokens.UseTelemetry = "false"
	}

	//* git clone and detokenize the gitops repository
	// todo improve this logic for removing `kubefirst clean`
	// if !viper.GetBool("template-repo.gitops.cloned") || viper.GetBool("template-repo.gitops.removed") {
	if !viper.GetBool("kubefirst-checks.gitops-ready-to-push") {
		log.Info().Msg("generating your new gitops repository")

		err := k3d.PrepareGitopsRepository(
			config.GitProvider,
			clusterNameFlag,
			clusterTypeFlag,
			config.DestinationGitopsRepoGitURL,
			config.GitopsDir,
			gitopsTemplateBranchFlag,
			gitopsTemplateURLFlag,
			config.K1Dir,
			&gitopsTemplateTokens,
		)
		if err != nil {
			return err
		}

		// todo emit init telemetry end
		viper.Set("kubefirst-checks.gitops-ready-to-push", true)
		viper.WriteConfig()
	} else {
		log.Info().Msg("already completed gitops repo generation - continuing")
	}

	atlantisWebhookURL := fmt.Sprintf("%s/events", viper.GetString("ngrok.host"))

	switch config.GitProvider {
	case "github":
		// //* create teams and repositories in github
		executionControl = viper.GetBool("kubefirst-checks.terraform-apply-github")
		if !executionControl {
			log.Info().Msg("Creating github resources with terraform")

			tfEntrypoint := config.GitopsDir + "/terraform/github"
			tfEnvs := map[string]string{}
			// tfEnvs = k3d.GetGithubTerraformEnvs(tfEnvs)
			tfEnvs["GITHUB_TOKEN"] = os.Getenv("GITHUB_TOKEN")
			tfEnvs["GITHUB_OWNER"] = githubOwnerFlag
			tfEnvs["TF_VAR_atlantis_repo_webhook_secret"] = viper.GetString("secrets.atlantis-webhook")
			tfEnvs["TF_VAR_atlantis_repo_webhook_url"] = atlantisWebhookURL
			tfEnvs["TF_VAR_kubefirst_bot_ssh_public_key"] = viper.GetString("kbot.public-key")
			tfEnvs["AWS_ACCESS_KEY_ID"] = "kray"
			tfEnvs["AWS_SECRET_ACCESS_KEY"] = "feedkraystars"
			tfEnvs["TF_VAR_aws_access_key_id"] = "kray"
			tfEnvs["TF_VAR_aws_secret_access_key"] = "feedkraystars"
			err := terraform.InitApplyAutoApprove(dryRunFlag, tfEntrypoint, tfEnvs)
			if err != nil {
				return errors.New(fmt.Sprintf("error creating github resources with terraform %s: %s", tfEntrypoint, err))
			}

<<<<<<< HEAD
			log.Info().Msgf("created git repositories and teams for github.com/%s", githubOwnerFlag)
			viper.Set("kubefirst-checks.terraform-apply-github", true)
			viper.WriteConfig()
		} else {
			log.Info().Msg("already created github terraform resources")
		}
	case "gitlab":
		// //* create teams and repositories in gitlab
		gl := gitlab.GitLabWrapper{
			Client: gitlab.NewGitLabClient(cGitToken),
		}
		allgroups, err := gl.GetGroups()
		if err != nil {
			log.Fatal().Msgf("could not read gitlab groups: %s", err)
		}
		gid, err := gl.GetGroupID(allgroups, gitlabOwnerFlag)
=======
		tfEntrypoint := config.GitopsDir + "/terraform/github"
		tfEnvs := map[string]string{}
		tfEnvs = k3d.GetGithubTerraformEnvs(tfEnvs)

		tfEnvs["GITHUB_OWNER"] = githubOwnerFlag
		tfEnvs["TF_VAR_atlantis_repo_webhook_secret"] = viper.GetString("secrets.atlantis-webhook")
		tfEnvs["TF_VAR_atlantis_repo_webhook_url"] = atlantisWebhookURL
		tfEnvs["TF_VAR_kubefirst_bot_ssh_public_key"] = viper.GetString("kbot.public-key")

		err := terraform.InitApplyAutoApprove(dryRunFlag, tfEntrypoint, tfEnvs)
>>>>>>> c3dad456
		if err != nil {
			log.Fatal().Msgf("could not get group id for primary group: %s", err)
		}
		executionControl = viper.GetBool("kubefirst-checks.terraform-apply-gitlab")
		if !executionControl {
			log.Info().Msg("Creating gitlab resources with terraform")

			tfEntrypoint := config.GitopsDir + "/terraform/gitlab"
			tfEnvs := map[string]string{}
			tfEnvs["GITLAB_TOKEN"] = os.Getenv("GITLAB_TOKEN")
			tfEnvs["GITLAB_OWNER"] = gitlabOwnerFlag
			tfEnvs["TF_VAR_atlantis_repo_webhook_secret"] = viper.GetString("secrets.atlantis-webhook")
			tfEnvs["TF_VAR_atlantis_repo_webhook_url"] = atlantisWebhookURL
			tfEnvs["TF_VAR_owner_group_id"] = strconv.Itoa(gid)
			err := terraform.InitApplyAutoApprove(dryRunFlag, tfEntrypoint, tfEnvs)
			if err != nil {
				return errors.New(fmt.Sprintf("error creating gitlab resources with terraform %s: %s", tfEntrypoint, err))
			}

			log.Info().Msgf("created git projects and groups for gitlab.com/%s", gitlabOwnerFlag)
			viper.Set("kubefirst-checks.terraform-apply-gitlab", true)
			viper.WriteConfig()
		} else {
			log.Info().Msg("already created gitlab terraform resources")
		}
	}

	//* push detokenized gitops-template repository content to new remote
	executionControl = viper.GetBool("kubefirst-checks.gitops-repo-pushed")
	if !executionControl {
		gitopsRepo, err := git.PlainOpen(config.GitopsDir)
		if err != nil {
			log.Info().Msgf("error opening repo at: %s", config.GitopsDir)
		}

		// For GitLab, we currently need to add an ssh key to the authenticating user
		if config.GitProvider == "gitlab" {
			gl := gitlab.GitLabWrapper{
				Client: gitlab.NewGitLabClient(cGitToken),
			}
			keys, err := gl.GetUserSSHKeys()
			if err != nil {
				log.Fatal().Msgf("unable to check for ssh keys in gitlab: %s", err.Error())
			}

			var keyName = "kubefirst-k3d-ssh-key"
			var keyFound bool = false
			for _, key := range keys {
				if key.Title == keyName {
					if strings.Contains(key.Key, strings.TrimSuffix(viper.GetString("kbot.public-key"), "\n")) {
						log.Info().Msgf("ssh key %s already exists and key is up to date, continuing", keyName)
						keyFound = true
					} else {
						log.Fatal().Msgf("ssh key %s already exists and key data has drifted - please remove before continuing", keyName)
					}
				}
			}
			if !keyFound {
				log.Info().Msgf("creating ssh key %s...", keyName)
				err := gl.AddUserSSHKey(keyName, viper.GetString("kbot.public-key"))
				if err != nil {
					log.Fatal().Msgf("error adding ssh key %s: %s", keyName, err.Error())
				}
				viper.Set("kbot.gitlab-user-based-ssh-key-title", "kubefirst-k3d-ssh-key")
				viper.WriteConfig()
			}
		}

		// Push gitops repo to remote
		err = gitopsRepo.Push(
			&git.PushOptions{
				RemoteName: config.GitProvider,
				Auth:       publicKeys,
			},
		)
		if err != nil {
			log.Panic().Msgf("error pushing detokenized gitops repository to remote %s: %s", config.DestinationGitopsRepoGitURL, err)
		}

		log.Info().Msgf("successfully pushed gitops to git@g%s/%s/gitops", cGitHost, cGitOwner)
		// todo delete the local gitops repo and re-clone it
		// todo that way we can stop worrying about which origin we're going to push to
		viper.Set("kubefirst-checks.gitops-repo-pushed", true)
		viper.WriteConfig()
	} else {
		log.Info().Msg("already pushed detokenized gitops repository content")
	}

	metaphorTemplateTokens := k3d.MetaphorTokenValues{}
	metaphorTemplateTokens.ClusterName = clusterNameFlag
	metaphorTemplateTokens.CloudRegion = cloudRegionFlag
	metaphorTemplateTokens.ContainerRegistryURL = fmt.Sprintf("%s/%s/metaphor-frontend", containerRegistryHost, githubOwnerFlag)
	metaphorTemplateTokens.DomainName = k3d.DomainName
	metaphorTemplateTokens.MetaphorDevelopmentIngressURL = fmt.Sprintf("metaphor-development.%s", k3d.DomainName)
	metaphorTemplateTokens.MetaphorStagingIngressURL = fmt.Sprintf("metaphor-staging.%s", k3d.DomainName)
	metaphorTemplateTokens.MetaphorProductionIngressURL = fmt.Sprintf("metaphor-production.%s", k3d.DomainName)

	//* git clone and detokenize the metaphor-frontend-template repository
	if !viper.GetBool("kubefirst-checks.metaphor-repo-pushed") {

		err := k3d.PrepareMetaphorRepository(
			config.GitProvider,
			config.DestinationMetaphorRepoGitURL,
			config.K1Dir,
			config.MetaphorDir,
			metaphorTemplateBranchFlag,
			metaphorTemplateURLFlag,
			&metaphorTemplateTokens,
		)
		if err != nil {
			return err
		}

		metaphorRepo, err := git.PlainOpen(config.MetaphorDir)
		if err != nil {
			log.Info().Msgf("error opening repo at: %s", config.MetaphorDir)
		}

		err = metaphorRepo.Push(&git.PushOptions{
			RemoteName: config.GitProvider,
			Auth:       publicKeys,
		})
		if err != nil {
			return err
		}

		log.Info().Msgf("successfully pushed gitops to git@%s/%s/metaphor-frontend", cGitHost, cGitOwner)
		// todo delete the local gitops repo and re-clone it
		// todo that way we can stop worrying about which origin we're going to push to
		log.Info().Msgf("pushed detokenized metaphor-frontend repository to %s/%s", cGitHost, cGitOwner)

		viper.Set("kubefirst-checks.metaphor-repo-pushed", true)
		viper.WriteConfig()
	} else {
		log.Info().Msg("already completed gitops repo generation - continuing")
	}

	//* create k3d resources
	if !viper.GetBool("kubefirst-checks.terraform-apply-k3d") {
		log.Info().Msg("Creating k3d cluster")

		err := k3d.ClusterCreate(clusterNameFlag, config.K1Dir, config.K3dClient, config.Kubeconfig)
		if err != nil {
			return err
		}

		log.Info().Msg("successfully created k3d cluster")
		viper.Set("kubefirst-checks.terraform-apply-k3d", true)
		viper.WriteConfig()
	} else {
		log.Info().Msg("already created k3d cluster resources")
	}

	clientset, err := k8s.GetClientSet(dryRunFlag, config.Kubeconfig)
	if err != nil {
		return err
	}

	// kubernetes.BootstrapSecrets
	// todo there is a secret condition in AddK3DSecrets to this not checked
	// todo deconstruct CreateNamespaces / CreateSecret
	// todo move secret structs to constants to be leveraged by either local or civo
	executionControl = viper.GetBool("kubefirst-checks.k8s-secrets-created")
	if !executionControl {
		err := k3d.AddK3DSecrets(
			atlantisWebhookSecret,
			atlantisWebhookURL,
			viper.GetString("kbot.public-key"),
			config.DestinationGitopsRepoGitURL,
			viper.GetString("kbot.private-key"),
			false,
			config.GitProvider,
			cGitUser,
			config.Kubeconfig,
		)
		if err != nil {
			log.Info().Msg("Error adding kubernetes secrets for bootstrap")
			return err
		}
		viper.Set("kubefirst-checks.k8s-secrets-created", true)
		viper.WriteConfig()
	} else {
		log.Info().Msg("already added secrets to k3d cluster")
	}

	// //* check for ssl restore
	// log.Info().Msg("checking for tls secrets to restore")
	// secretsFilesToRestore, err := ioutil.ReadDir(config.SSLBackupDir + "/secrets")
	// if err != nil {
	// 	log.Info().Msgf("%s", err)
	// }
	// if len(secretsFilesToRestore) != 0 {
	// 	// todo would like these but requires CRD's and is not currently supported
	// 	// add crds ( use execShellReturnErrors? )
	// 	// https://raw.githubusercontent.com/cert-manager/cert-manager/v1.11.0/deploy/crds/crd-clusterissuers.yaml
	// 	// https://raw.githubusercontent.com/cert-manager/cert-manager/v1.11.0/deploy/crds/crd-certificates.yaml
	// 	// add certificates, and clusterissuers
	// 	log.Info().Msgf("found %d tls secrets to restore", len(secretsFilesToRestore))
	// 	ssl.Restore(config.SSLBackupDir, k3d.DomainName, config.Kubeconfig)
	// } else {
	// 	log.Info().Msg("no files found in secrets directory, continuing")
	// }

	// GitLab Deploy Tokens
	switch config.GitProvider {
	case "gitlab":
		createTokensForProjects := []string{"metaphor-frontend"}

		gl := gitlab.GitLabWrapper{
			Client: gitlab.NewGitLabClient(cGitToken),
		}

		for _, project := range createTokensForProjects {
			var p = gitlab.DeployTokenCreateParameters{
				Name:     fmt.Sprintf("%s-deploy", project),
				Username: fmt.Sprintf("%s-deploy", project),
				Scopes:   []string{"read_registry", "write_registry"},
			}

			log.Info().Msgf("creating project deploy token for project %s...", project)
			token, err := gl.CreateProjectDeployToken(project, &p)
			if err != nil {
				log.Fatal().Msgf("error creating project deploy token for project %s: %s", project, err)
			}

			log.Info().Msgf("creating secret for project deploy token for project %s...", project)
			usernamePasswordString := fmt.Sprintf("%s:%s", p.Username, token)
			usernamePasswordStringB64 := base64.StdEncoding.EncodeToString([]byte(usernamePasswordString))
			dockerConfigString := fmt.Sprintf(`{"auths": {"%s": {"username": "%s", "password": "%s", "email": "%s", "auth": "%s"}}}`, "registry.gitlab.com", p.Username, token, "k-bot@example.com", usernamePasswordStringB64)

			createInNamespace := []string{"development", "staging", "production"}
			for _, namespace := range createInNamespace {
				deployTokenSecret := &v1.Secret{
					ObjectMeta: metav1.ObjectMeta{Name: fmt.Sprintf("%s-deploy", project), Namespace: namespace},
					Data:       map[string][]byte{".dockerconfigjson": []byte(dockerConfigString)},
					Type:       "kubernetes.io/dockerconfigjson",
				}
				err = k8s.CreateSecretV2(config.Kubeconfig, deployTokenSecret)
				if err != nil {
					log.Error().Msgf("error while creating secret for project deploy token: %s", err)
				}
			}

			// Create argo workflows pull secret
			// This is formatted to work with buildkit
			argoDeployTokenSecret := &v1.Secret{
				ObjectMeta: metav1.ObjectMeta{Name: fmt.Sprintf("%s-deploy", project), Namespace: "argo"},
				Data:       map[string][]byte{"config.json": []byte(dockerConfigString)},
				Type:       "Opaque",
			}
			err = k8s.CreateSecretV2(config.Kubeconfig, argoDeployTokenSecret)
			if err != nil {
				log.Error().Msgf("error while creating secret for project deploy token: %s", err)
			}
		}
	}

	//* helm add argo repository && update
	helmRepo := helm.HelmRepo{
		RepoName:     "argo",
		RepoURL:      "https://argoproj.github.io/argo-helm",
		ChartName:    "argo-cd",
		Namespace:    "argocd",
		ChartVersion: "4.10.5",
	}

	//* helm add repo and update
	executionControl = viper.GetBool("kubefirst-checks.argocd-helm-repo-added")
	if !executionControl {
		log.Info().Msgf("helm repo add %s %s and helm repo update", helmRepo.RepoName, helmRepo.RepoURL)
		helm.AddRepoAndUpdateRepo(dryRunFlag, config.HelmClient, helmRepo, config.Kubeconfig)
		log.Info().Msg("helm repo added")
		viper.Set("kubefirst-checks.argocd-helm-repo-added", true)
		viper.WriteConfig()
	} else {
		log.Info().Msg("argo helm repository already added, continuing")
	}
	//* helm install argocd
	executionControl = viper.GetBool("kubefirst-checks.argocd-helm-install")
	if !executionControl {
		log.Info().Msgf("helm install %s and wait", helmRepo.RepoName)
		// todo adopt golang helm client for helm install
		err := helm.Install(dryRunFlag, config.HelmClient, helmRepo, config.Kubeconfig)
		if err != nil {
			return err
		}
		viper.Set("kubefirst-checks.argocd-helm-install", true)
		viper.WriteConfig()
	} else {
		log.Info().Msg("argo helm already installed, continuing")
	}

	// Wait for ArgoCD StatefulSet Pods to transition to Running
	argoCDStatefulSet, err := k8s.ReturnStatefulSetObject(
		config.Kubeconfig,
		"app.kubernetes.io/part-of",
		"argocd",
		"argocd",
		60,
	)
	if err != nil {
		log.Info().Msgf("Error finding ArgoCD StatefulSet: %s", err)
	}
	_, err = k8s.WaitForStatefulSetReady(config.Kubeconfig, argoCDStatefulSet, 90, false)
	if err != nil {
		log.Info().Msgf("Error waiting for ArgoCD StatefulSet ready state: %s", err)
	}

	//* ArgoCD port-forward
	argoCDStopChannel := make(chan struct{}, 1)
	defer func() {
		close(argoCDStopChannel)
	}()
	k8s.OpenPortForwardPodWrapper(
		config.Kubeconfig,
		"argocd-server",
		"argocd",
		8080,
		8080,
		argoCDStopChannel,
	)
	log.Info().Msgf("port-forward to argocd is available at %s", k3d.ArgocdPortForwardURL)

	var argocdPassword string
	//* argocd pods are ready, get and set credentials
	executionControl = viper.GetBool("kubefirst-checks.argocd-credentials-set")
	if !executionControl {
		log.Info().Msg("Setting argocd username and password credentials")

		argocd.ArgocdSecretClient = clientset.CoreV1().Secrets("argocd")

		argocdPassword = k8s.GetSecretValue(argocd.ArgocdSecretClient, "argocd-initial-admin-secret", "password")
		if argocdPassword == "" {
			log.Info().Msg("argocd password not found in secret")
			return err
		}

		viper.Set("components.argocd.password", argocdPassword)
		viper.Set("components.argocd.username", "admin")
		viper.WriteConfig()
		log.Info().Msg("argocd username and password credentials set successfully")

		log.Info().Msg("Getting an argocd auth token")
		// todo return in here and pass argocdAuthToken as a parameter
		token, err := argocd.GetArgoCDToken("admin", argocdPassword)
		if err != nil {
			return err
		}

		log.Info().Msg("argocd admin auth token set")

		viper.Set("components.argocd.auth-token", token)
		viper.Set("kubefirst-checks.argocd-credentials-set", true)
		viper.WriteConfig()
	} else {
		log.Info().Msg("argo credentials already set, continuing")
	}

	//* argocd sync registry and start sync waves
	executionControl = viper.GetBool("kubefirst-checks.argocd-create-registry")
	if !executionControl {
		log.Info().Msg("applying the registry application to argocd")
		registryYamlPath := fmt.Sprintf("%s/gitops/registry/%s/registry.yaml", config.K1Dir, clusterNameFlag)
		_, _, err := pkg.ExecShellReturnStrings(config.KubectlClient, "--kubeconfig", config.Kubeconfig, "-n", "argocd", "apply", "-f", registryYamlPath, "--wait")
		if err != nil {
			log.Warn().Msgf("failed to execute kubectl apply -f %s: error %s", registryYamlPath, err.Error())
			return err
		}
		viper.Set("kubefirst-checks.argocd-create-registry", true)
		viper.WriteConfig()
	} else {
		log.Info().Msg("argocd registry create already done, continuing")
	}

	// Wait for Vault StatefulSet Pods to transition to Running
	vaultStatefulSet, err := k8s.ReturnStatefulSetObject(
		config.Kubeconfig,
		"app.kubernetes.io/instance",
		"vault",
		"vault",
		60,
	)
	if err != nil {
		log.Info().Msgf("Error finding Vault StatefulSet: %s", err)
	}
	_, err = k8s.WaitForStatefulSetReady(config.Kubeconfig, vaultStatefulSet, 60, false)
	if err != nil {
		log.Info().Msgf("Error waiting for Vault StatefulSet ready state: %s", err)
	}

	log.Info().Msg("pausing for vault to become ready...")
	time.Sleep(time.Second * 15)

	minioStopChannel := make(chan struct{}, 1)
	defer func() {
		close(minioStopChannel)
	}()
	k8s.OpenPortForwardPodWrapper(
		config.Kubeconfig,
		"minio",
		"minio",
		9000,
		9000,
		minioStopChannel,
	)

	//copy files to Minio
	endpoint := "localhost:9000"
	accessKeyID := "k-ray"
	secretAccessKey := "feedkraystars"

	// Initialize minio client object.
	minioClient, err := minio.New(endpoint, &minio.Options{
		Creds:  credentials.NewStaticV4(accessKeyID, secretAccessKey, ""),
		Secure: false,
		Region: "us-k3d-1",
	})

	if err != nil {
		log.Info().Msgf("Error creating Minio client: %s", err)
	}

	//define upload object
	objectName := fmt.Sprintf("terraform/%s/terraform.tfstate", config.GitProvider)
	filePath := config.K1Dir + fmt.Sprintf("/gitops/%s", objectName)
	contentType := "xl.meta"
	bucketName := "kubefirst-state-store"
	log.Info().Msgf("BucketName: %s", bucketName)

	// Upload the zip file with FPutObject
	info, err := minioClient.FPutObject(ctx, bucketName, objectName, filePath, minio.PutObjectOptions{ContentType: contentType})
	if err != nil {
		log.Info().Msgf("Error uploading to Minio bucket: %s", err)
	}

	log.Printf("Successfully uploaded %s to bucket %d\n", objectName, info.Bucket)

	//* vault port-forward
	vaultStopChannel := make(chan struct{}, 1)
	defer func() {
		close(vaultStopChannel)
	}()
	k8s.OpenPortForwardPodWrapper(
		config.Kubeconfig,
		"vault-0",
		"vault",
		8200,
		8200,
		vaultStopChannel,
	)

	//* configure vault with terraform
	executionControl = viper.GetBool("kubefirst-checks.terraform-apply-vault")
	if !executionControl {
		// todo evaluate progressPrinter.IncrementTracker("step-vault", 1)

		//* run vault terraform
		log.Info().Msg("configuring vault with terraform")

		tfEnvs := map[string]string{}
		tfEnvs = k3d.GetVaultTerraformEnvs(config, tfEnvs)

<<<<<<< HEAD
		tfEnvs["TF_VAR_email_address"] = "your@email.com"
		tfEnvs[fmt.Sprintf("TF_VAR_%s_token", config.GitProvider)] = cGitToken
		tfEnvs["TF_VAR_vault_addr"] = k3d.VaultPortForwardURL
		tfEnvs["TF_VAR_vault_token"] = "k1_local_vault_token"
		tfEnvs["VAULT_ADDR"] = k3d.VaultPortForwardURL
		tfEnvs["VAULT_TOKEN"] = "k1_local_vault_token"
		tfEnvs["TF_VAR_atlantis_repo_webhook_secret"] = viper.GetString("secrets.atlantis-webhook")
=======
>>>>>>> c3dad456
		tfEnvs["TF_VAR_atlantis_repo_webhook_url"] = atlantisWebhookURL
		tfEnvs["TF_VAR_atlantis_repo_webhook_secret"] = viper.GetString("secrets.atlantis-webhook")
		tfEnvs["TF_VAR_kubefirst_bot_ssh_private_key"] = viper.GetString("kbot.private-key")
		tfEnvs["TF_VAR_kubefirst_bot_ssh_public_key"] = viper.GetString("kbot.public-key")
		tfEnvs["GITHUB_OWNER"] = viper.GetString("flags.github-owner")

		if config.GitProvider == "gitlab" {
			gl := gitlab.GitLabWrapper{
				Client: gitlab.NewGitLabClient(cGitToken),
			}
			allgroups, err := gl.GetGroups()
			if err != nil {
				log.Fatal().Msgf("could not read gitlab groups: %s", err)
			}
			gid, err := gl.GetGroupID(allgroups, gitlabOwnerFlag)
			if err != nil {
				log.Fatal().Msgf("could not get group id for primary group: %s", err)
			}
			tfEnvs["TF_VAR_owner_group_id"] = strconv.Itoa(gid)
		}

		tfEntrypoint := config.GitopsDir + "/terraform/vault"
		err := terraform.InitApplyAutoApprove(dryRunFlag, tfEntrypoint, tfEnvs)
		if err != nil {
			return err
		}

		log.Info().Msg("vault terraform executed successfully")
		viper.Set("kubefirst-checks.terraform-apply-vault", true)
		viper.WriteConfig()
	} else {
		log.Info().Msg("already executed vault terraform")
	}

	//* create users
	executionControl = viper.GetBool("kubefirst-checks.terraform-apply-users")
	if !executionControl {
		log.Info().Msg("applying users terraform")

		tfEnvs := map[string]string{}
<<<<<<< HEAD
		tfEnvs["TF_VAR_email_address"] = "your@email.com"
		tfEnvs[fmt.Sprintf("TF_VAR_%s_token", strings.ToUpper(config.GitProvider))] = cGitToken
		tfEnvs["TF_VAR_vault_addr"] = k3d.VaultPortForwardURL
		tfEnvs["TF_VAR_vault_token"] = "k1_local_vault_token"
		tfEnvs["VAULT_ADDR"] = k3d.VaultPortForwardURL
		tfEnvs["VAULT_TOKEN"] = "k1_local_vault_token"
		tfEnvs["TF_VAR_atlantis_repo_webhook_secret"] = viper.GetString("secrets.atlantis-webhook")
		tfEnvs["TF_VAR_atlantis_repo_webhook_url"] = atlantisWebhookURL
		tfEnvs[fmt.Sprintf("%s_TOKEN", strings.ToUpper(config.GitProvider))] = cGitToken
		tfEnvs[fmt.Sprintf("%s_OWNER", strings.ToUpper(config.GitProvider))] = cGitOwner
=======
		tfEnvs = k3d.GetUsersTerraformEnvs(config, tfEnvs)

		tfEnvs["TF_VAR_atlantis_repo_webhook_secret"] = viper.GetString("secrets.atlantis-webhook")
		tfEnvs["TF_VAR_atlantis_repo_webhook_url"] = atlantisWebhookURL
		tfEnvs["TF_VAR_kubefirst_bot_ssh_public_key"] = viper.GetString("kbot.public-key")
		tfEnvs["GITHUB_OWNER"] = githubOwnerFlag
>>>>>>> c3dad456

		tfEntrypoint := config.GitopsDir + "/terraform/users"
		err := terraform.InitApplyAutoApprove(dryRunFlag, tfEntrypoint, tfEnvs)
		if err != nil {
			return err
		}
		log.Info().Msg("executed users terraform successfully")
		// progressPrinter.IncrementTracker("step-users", 1)
		viper.Set("kubefirst-checks.terraform-apply-users", true)
		viper.WriteConfig()
	} else {
		log.Info().Msg("already created users with terraform")
	}

	//PostRun string replacement
	err = k3d.PostRunPrepareGitopsRepository(clusterNameFlag,
		config.GitopsDir,
		&gitopsTemplateTokens,
	)
	if err != nil {
		log.Info().Msgf("Error detokenize post run: %s", err)
	}
	gitopsRepo, err := git.PlainOpen(config.GitopsDir)
	if err != nil {
		log.Info().Msgf("error opening repo at: %s", config.GitopsDir)
	}

	err = os.Rename(fmt.Sprintf("%s/terraform/gitlab/remote-backend.md", config.GitopsDir), fmt.Sprintf("%s/terraform/gitlab/remote-backend.tf", config.GitopsDir))
	if err != nil {
		return err
	}

	// Final gitops repo commit and push
	err = gitClient.Commit(gitopsRepo, "committing initial detokenized gitops-template repo content post run")
	if err != nil {
		return err
	}
	err = gitopsRepo.Push(&git.PushOptions{
		RemoteName: config.GitProvider,
		Auth:       publicKeys,
	})
	if err != nil {
		log.Info().Msgf("Error pushing repo: %s", err)
	}

	// Wait for console Deployment Pods to transition to Running
	consoleDeployment, err := k8s.ReturnDeploymentObject(
		config.Kubeconfig,
		"app.kubernetes.io/instance",
		"kubefirst-console",
		"kubefirst",
		60,
	)
	if err != nil {
		log.Info().Msgf("Error finding console Deployment: %s", err)
	}
	_, err = k8s.WaitForDeploymentReady(config.Kubeconfig, consoleDeployment, 120)
	if err != nil {
		log.Info().Msgf("Error waiting for console Deployment ready state: %s", err)
	}

	//* console port-forward
	consoleStopChannel := make(chan struct{}, 1)
	defer func() {
		close(consoleStopChannel)
	}()
	k8s.OpenPortForwardPodWrapper(
		config.Kubeconfig,
		"kubefirst-console",
		"kubefirst",
		8080,
		9094,
		consoleStopChannel,
	)

	log.Info().Msg("kubefirst installation complete")
	log.Info().Msg("welcome to your new kubefirst platform running in K3d")

	err = pkg.IsConsoleUIAvailable(pkg.KubefirstConsoleLocalURLCloud)
	if err != nil {
		log.Error().Err(err).Msg("")
	}

	err = pkg.OpenBrowser(pkg.KubefirstConsoleLocalURLCloud)
	if err != nil {
		log.Error().Err(err).Msg("")
	}

	reports.LocalHandoffScreenV2(argocdPassword, clusterNameFlag, cGitOwner, config, dryRunFlag, false)

	if useTelemetryFlag {
<<<<<<< HEAD
		if err := wrappers.SendSegmentIoTelemetry(k3d.DomainName, pkg.MetricMgmtClusterInstallCompleted, k3d.CloudProvider, config.GitProvider); err != nil {
=======
		if err := wrappers.SendSegmentIoTelemetry(k3d.DomainName, pkg.MetricMgmtClusterInstallCompleted, k3d.CloudProvider, k3d.GitProvider, clusterId); err != nil {
>>>>>>> c3dad456
			log.Info().Msg(err.Error())
			return err
		}
	}

	time.Sleep(time.Millisecond * 100) // allows progress bars to finish

	return nil
}<|MERGE_RESOLUTION|>--- conflicted
+++ resolved
@@ -124,17 +124,13 @@
 	case "gitlab":
 		viper.Set("flags.gitlab-owner", gitlabOwnerFlag)
 	}
-<<<<<<< HEAD
-=======
 
 	isKubefirstTeam := os.Getenv("KUBEFIRST_TEAM")
-
 	if isKubefirstTeam == "" {
 		isKubefirstTeam = "false"
 	}
 	// today we override the owner to be the user's token by default
 	githubOwnerFlag = githubUser
->>>>>>> c3dad456
 
 	// required for destroy command
 	viper.Set("flags.cluster-name", clusterNameFlag)
@@ -187,11 +183,7 @@
 	}
 
 	if useTelemetryFlag {
-<<<<<<< HEAD
 		if err := wrappers.SendSegmentIoTelemetry(k3d.DomainName, pkg.MetricInitStarted, k3d.CloudProvider, config.GitProvider); err != nil {
-=======
-		if err := wrappers.SendSegmentIoTelemetry(k3d.DomainName, pkg.MetricInitStarted, k3d.CloudProvider, k3d.GitProvider, clusterId); err != nil {
->>>>>>> c3dad456
 			log.Info().Msg(err.Error())
 			return err
 		}
@@ -377,22 +369,14 @@
 	log.Info().Msg("validation and kubefirst cli environment check is complete")
 
 	if useTelemetryFlag {
-<<<<<<< HEAD
-		if err := wrappers.SendSegmentIoTelemetry(k3d.DomainName, pkg.MetricInitCompleted, k3d.CloudProvider, config.GitProvider); err != nil {
-=======
-		if err := wrappers.SendSegmentIoTelemetry(k3d.DomainName, pkg.MetricInitCompleted, k3d.CloudProvider, k3d.GitProvider, clusterId); err != nil {
->>>>>>> c3dad456
+		if err := wrappers.SendSegmentIoTelemetry(k3d.DomainName, pkg.MetricInitCompleted, k3d.CloudProvider, config.GitProvider, clusterId); err != nil {
 			log.Info().Msg(err.Error())
 			return err
 		}
 	}
 
 	if useTelemetryFlag {
-<<<<<<< HEAD
-		if err := wrappers.SendSegmentIoTelemetry(k3d.DomainName, pkg.MetricMgmtClusterInstallStarted, k3d.CloudProvider, config.GitProvider); err != nil {
-=======
-		if err := wrappers.SendSegmentIoTelemetry(k3d.DomainName, pkg.MetricMgmtClusterInstallStarted, k3d.CloudProvider, k3d.GitProvider, clusterId); err != nil {
->>>>>>> c3dad456
+		if err := wrappers.SendSegmentIoTelemetry(k3d.DomainName, pkg.MetricMgmtClusterInstallStarted, k3d.CloudProvider, config.GitProvider, clusterId); err != nil {
 			log.Info().Msg(err.Error())
 			return err
 		}
@@ -406,11 +390,7 @@
 
 	//* emit cluster install started
 	if useTelemetryFlag {
-<<<<<<< HEAD
-		if err := wrappers.SendSegmentIoTelemetry(k3d.DomainName, pkg.MetricMgmtClusterInstallStarted, k3d.CloudProvider, config.GitProvider); err != nil {
-=======
-		if err := wrappers.SendSegmentIoTelemetry(k3d.DomainName, pkg.MetricMgmtClusterInstallStarted, k3d.CloudProvider, k3d.GitProvider, clusterId); err != nil {
->>>>>>> c3dad456
+		if err := wrappers.SendSegmentIoTelemetry(k3d.DomainName, pkg.MetricMgmtClusterInstallStarted, k3d.CloudProvider, config.GitProvider, clusterId); err != nil {
 			log.Info().Msg(err.Error())
 		}
 	}
@@ -519,7 +499,6 @@
 				return errors.New(fmt.Sprintf("error creating github resources with terraform %s: %s", tfEntrypoint, err))
 			}
 
-<<<<<<< HEAD
 			log.Info().Msgf("created git repositories and teams for github.com/%s", githubOwnerFlag)
 			viper.Set("kubefirst-checks.terraform-apply-github", true)
 			viper.WriteConfig()
@@ -536,18 +515,6 @@
 			log.Fatal().Msgf("could not read gitlab groups: %s", err)
 		}
 		gid, err := gl.GetGroupID(allgroups, gitlabOwnerFlag)
-=======
-		tfEntrypoint := config.GitopsDir + "/terraform/github"
-		tfEnvs := map[string]string{}
-		tfEnvs = k3d.GetGithubTerraformEnvs(tfEnvs)
-
-		tfEnvs["GITHUB_OWNER"] = githubOwnerFlag
-		tfEnvs["TF_VAR_atlantis_repo_webhook_secret"] = viper.GetString("secrets.atlantis-webhook")
-		tfEnvs["TF_VAR_atlantis_repo_webhook_url"] = atlantisWebhookURL
-		tfEnvs["TF_VAR_kubefirst_bot_ssh_public_key"] = viper.GetString("kbot.public-key")
-
-		err := terraform.InitApplyAutoApprove(dryRunFlag, tfEntrypoint, tfEnvs)
->>>>>>> c3dad456
 		if err != nil {
 			log.Fatal().Msgf("could not get group id for primary group: %s", err)
 		}
@@ -1010,7 +977,6 @@
 		tfEnvs := map[string]string{}
 		tfEnvs = k3d.GetVaultTerraformEnvs(config, tfEnvs)
 
-<<<<<<< HEAD
 		tfEnvs["TF_VAR_email_address"] = "your@email.com"
 		tfEnvs[fmt.Sprintf("TF_VAR_%s_token", config.GitProvider)] = cGitToken
 		tfEnvs["TF_VAR_vault_addr"] = k3d.VaultPortForwardURL
@@ -1018,8 +984,6 @@
 		tfEnvs["VAULT_ADDR"] = k3d.VaultPortForwardURL
 		tfEnvs["VAULT_TOKEN"] = "k1_local_vault_token"
 		tfEnvs["TF_VAR_atlantis_repo_webhook_secret"] = viper.GetString("secrets.atlantis-webhook")
-=======
->>>>>>> c3dad456
 		tfEnvs["TF_VAR_atlantis_repo_webhook_url"] = atlantisWebhookURL
 		tfEnvs["TF_VAR_atlantis_repo_webhook_secret"] = viper.GetString("secrets.atlantis-webhook")
 		tfEnvs["TF_VAR_kubefirst_bot_ssh_private_key"] = viper.GetString("kbot.private-key")
@@ -1060,7 +1024,6 @@
 		log.Info().Msg("applying users terraform")
 
 		tfEnvs := map[string]string{}
-<<<<<<< HEAD
 		tfEnvs["TF_VAR_email_address"] = "your@email.com"
 		tfEnvs[fmt.Sprintf("TF_VAR_%s_token", strings.ToUpper(config.GitProvider))] = cGitToken
 		tfEnvs["TF_VAR_vault_addr"] = k3d.VaultPortForwardURL
@@ -1071,14 +1034,6 @@
 		tfEnvs["TF_VAR_atlantis_repo_webhook_url"] = atlantisWebhookURL
 		tfEnvs[fmt.Sprintf("%s_TOKEN", strings.ToUpper(config.GitProvider))] = cGitToken
 		tfEnvs[fmt.Sprintf("%s_OWNER", strings.ToUpper(config.GitProvider))] = cGitOwner
-=======
-		tfEnvs = k3d.GetUsersTerraformEnvs(config, tfEnvs)
-
-		tfEnvs["TF_VAR_atlantis_repo_webhook_secret"] = viper.GetString("secrets.atlantis-webhook")
-		tfEnvs["TF_VAR_atlantis_repo_webhook_url"] = atlantisWebhookURL
-		tfEnvs["TF_VAR_kubefirst_bot_ssh_public_key"] = viper.GetString("kbot.public-key")
-		tfEnvs["GITHUB_OWNER"] = githubOwnerFlag
->>>>>>> c3dad456
 
 		tfEntrypoint := config.GitopsDir + "/terraform/users"
 		err := terraform.InitApplyAutoApprove(dryRunFlag, tfEntrypoint, tfEnvs)
@@ -1170,11 +1125,7 @@
 	reports.LocalHandoffScreenV2(argocdPassword, clusterNameFlag, cGitOwner, config, dryRunFlag, false)
 
 	if useTelemetryFlag {
-<<<<<<< HEAD
-		if err := wrappers.SendSegmentIoTelemetry(k3d.DomainName, pkg.MetricMgmtClusterInstallCompleted, k3d.CloudProvider, config.GitProvider); err != nil {
-=======
-		if err := wrappers.SendSegmentIoTelemetry(k3d.DomainName, pkg.MetricMgmtClusterInstallCompleted, k3d.CloudProvider, k3d.GitProvider, clusterId); err != nil {
->>>>>>> c3dad456
+		if err := wrappers.SendSegmentIoTelemetry(k3d.DomainName, pkg.MetricMgmtClusterInstallCompleted, k3d.CloudProvider, config.GitProvider, clusterId); err != nil {
 			log.Info().Msg(err.Error())
 			return err
 		}
