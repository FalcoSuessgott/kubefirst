--- conflicted
+++ resolved
@@ -35,8 +35,6 @@
 		if err != nil {
 			log.Panic(err)
 		}
-<<<<<<< HEAD
-=======
 
 		useTelemetry, err := cmd.Flags().GetBool("use-telemetry")
 		if err != nil {
@@ -47,7 +45,6 @@
 			log.Println("telemetry is disabled")
 		}
 
->>>>>>> b9fe7be4
 		log.Println("dry run enabled:", dryRun)
 
 		arnRole, err := cmd.Flags().GetString("aws-assume-role")
@@ -117,17 +114,10 @@
 		log.Println("adminEmail:", adminEmail)
 		viper.Set("adminemail", adminEmail)
 
-<<<<<<< HEAD
 		// set region
 		region, err := cmd.Flags().GetString("region")
 		if err != nil {
 			log.Panicf("unable to get region values from viper")
-=======
-		// profile
-		region, err := cmd.Flags().GetString("region")
-		if err != nil {
-			log.Println(err)
->>>>>>> b9fe7be4
 		}
 		viper.Set("aws.region", region)
 		// propagate it to local environment
@@ -137,16 +127,10 @@
 		}
 		log.Println("region:", region)
 
-<<<<<<< HEAD
 		// set profile
 		profile, err := cmd.Flags().GetString("profile")
 		if err != nil {
 			log.Panicf("unable to get region values from viper")
-=======
-		profile, err := cmd.Flags().GetString("profile")
-		if err != nil {
-			log.Println(err)
->>>>>>> b9fe7be4
 		}
 		viper.Set("aws.profile", profile)
 		// propagate it to local environment
@@ -287,19 +271,18 @@
 		log.Panic(err)
 	}
 
-<<<<<<< HEAD
 	initCmd.Flags().String("profile", "", "the profile to provision the cloud resources in. The profile data is collected from ~/.aws/config")
-=======
+	err = initCmd.MarkFlagRequired("profile")
+	if err != nil {
+		log.Panic(err)
+	}
+
+
 	initCmd.Flags().String("profile", "default", "AWS profile located at ~/.aws/config")
->>>>>>> b9fe7be4
 	err = initCmd.MarkFlagRequired("profile")
 	if err != nil {
 		log.Panic(err)
 	}
-<<<<<<< HEAD
-
-=======
->>>>>>> b9fe7be4
 	initCmd.Flags().Bool("clean", false, "delete any local kubefirst content ~/.kubefirst, ~/.k1")
 
 	log.SetPrefix("LOG: ")
@@ -311,11 +294,8 @@
 	initCmd.Flags().String("cluster-name", "kubefirst", "the cluster name, used to identify resources on cloud provider")
 	initCmd.Flags().String("s3-suffix", "", "unique identifier for s3 buckets")
 	initCmd.Flags().String("version-gitops", "main", "version/branch used on git clone")
-<<<<<<< HEAD
 
 	// AWS assume role
 	initCmd.Flags().String("aws-assume-role", "", "instead of using AWS IAM user credentials, AWS AssumeRole feature generate role based credentials, more at https://docs.aws.amazon.com/STS/latest/APIReference/API_AssumeRole.html")
-=======
 	initCmd.Flags().Bool("use-telemetry", true, "installer will not send telemetry about this installation")
->>>>>>> b9fe7be4
 }