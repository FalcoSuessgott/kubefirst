package cmd

import (
	"bytes"
	"fmt"
	"log"
	"os/exec"
	"syscall"
	"time"

	"github.com/kubefirst/kubefirst/configs"
	"github.com/kubefirst/kubefirst/internal/gitlab"
	"github.com/kubefirst/kubefirst/internal/k8s"
	"github.com/kubefirst/kubefirst/internal/progressPrinter"
	"github.com/kubefirst/kubefirst/internal/terraform"
	"github.com/spf13/cobra"
<<<<<<< HEAD
	"github.com/spf13/viper"
	"log"
	"os"
	"os/exec"
	"syscall"
=======
>>>>>>> b9fe7be4
)

// destroyCmd represents the destroy command
var destroyCmd = &cobra.Command{
	Use:   "destroy",
	Short: "destroy the kubefirst management cluster",
	Long: `destory the kubefirst management cluster
and all of the components in kubernetes.

Optional: skip gitlab terraform 
if the registry has already been deleted.`,
	Run: func(cmd *cobra.Command, args []string) {
		progressPrinter.GetInstance()
		progressPrinter.SetupProgress(2)

		config := configs.ReadConfig()

		skipGitlabTerraform, err := cmd.Flags().GetBool("skip-gitlab-terraform")
		if err != nil {
			log.Panic(err)
		}
		skipDeleteRegistryApplication, err := cmd.Flags().GetBool("skip-delete-register")
		if err != nil {
			log.Panic(err)
		}
		skipBaseTerraform, err := cmd.Flags().GetBool("skip-base-terraform")
		if err != nil {
			log.Panic(err)
		}
		dryRun, err := cmd.Flags().GetBool("dry-run")
		if err != nil {
			log.Panic(err)
		}

<<<<<<< HEAD
		// set profile
		profile, err := cmd.Flags().GetString("profile")
		if err != nil {
			log.Panicf("unable to get region values from viper")
		}
		viper.Set("aws.profile", profile)
		// propagate it to local environment
		err = os.Setenv("AWS_PROFILE", profile)
		if err != nil {
			log.Panicf("unable to set environment variable AWS_PROFILE, error is: %v", err)
		}
		log.Println("profile:", profile)

		arnRole, err := cmd.Flags().GetString("aws-assume-role")
		if err != nil {
			log.Println("unable to use the provided AWS IAM role for AssumeRole feature")
			return
		}

		if len(arnRole) > 0 {
			log.Println("calling assume role")
			err := aws.AssumeRole(arnRole)
			if err != nil {
				log.Println(err)
				return
			}
			log.Printf("assuming new AWS credentials based on role %q", arnRole)
		}
=======
		if dryRun {
			skipGitlabTerraform = true
			skipDeleteRegistryApplication = true
			skipBaseTerraform = true
		}
		progressPrinter.AddTracker("step-prepare", "Open Ports", 3)
>>>>>>> b9fe7be4

		var kPortForwardOutb, kPortForwardErrb bytes.Buffer
		kPortForward := exec.Command(config.KubectlClientPath, "--kubeconfig", config.KubeConfigPath, "-n", "gitlab", "port-forward", "svc/gitlab-webservice-default", "8888:8080")
		kPortForward.Stdout = &kPortForwardOutb
		kPortForward.Stderr = &kPortForwardErrb
		defer func() {
			_ = kPortForward.Process.Signal(syscall.SIGTERM)
		}()
		err = kPortForward.Start()
		if err != nil {
			log.Printf("warning: failed to port-forward to gitlab in main thread %s", err)
			log.Printf("Commad Execution STDOUT: %s", kPortForwardOutb.String())
			log.Printf("Commad Execution STDERR: %s", kPortForwardErrb.String())

		}
		informUser("Open gitlab port-forward")
		progressPrinter.IncrementTracker("step-prepare", 1)

		if !skipDeleteRegistryApplication {
			var kPortForwardArgocdOutb, kPortForwardArgocdErrb bytes.Buffer
			kPortForwardArgocd := exec.Command(config.KubectlClientPath, "--kubeconfig", config.KubeConfigPath, "-n", "argocd", "port-forward", "svc/argocd-server", "8080:80")
			kPortForwardArgocd.Stdout = &kPortForwardArgocdOutb
			kPortForwardArgocd.Stderr = &kPortForwardArgocdErrb
			err = kPortForwardArgocd.Start()
			defer func() {
				_ = kPortForwardArgocd.Process.Signal(syscall.SIGTERM)
			}()
			if err != nil {
				log.Printf("error: failed to port-forward to argocd in main thread %s", err)
				log.Printf("Commad Execution STDOUT: %s", kPortForwardArgocdOutb.String())
				log.Printf("Commad Execution STDERR: %s", kPortForwardArgocdErrb.String())
			}
		}
		informUser("Open argocd port-forward")
		progressPrinter.IncrementTracker("step-prepare", 1)

		var kPortForwardVaultOutb, kPortForwardVaultErrb bytes.Buffer
		kPortForwardVault := exec.Command(config.KubectlClientPath, "--kubeconfig", config.KubeConfigPath, "-n", "vault", "port-forward", "svc/vault", "8200:8200")
		kPortForwardVault.Stdout = &kPortForwardVaultOutb
		kPortForwardVault.Stderr = &kPortForwardVaultErrb
		err = kPortForwardVault.Start()
		defer func() {
			_ = kPortForwardVault.Process.Signal(syscall.SIGTERM)
		}()
		if err != nil {
			log.Printf("error: failed to port-forward to vault in main thread %s", err)
			log.Printf("Commad Execution STDOUT: %s", kPortForwardVaultOutb.String())
			log.Printf("Commad Execution STDERR: %s", kPortForwardVaultErrb.String())
		}
		informUser("Open vault port-forward")
		progressPrinter.IncrementTracker("step-prepare", 1)

		log.Println("destroying gitlab terraform")

		progressPrinter.AddTracker("step-destroy", "Destroy Cloud", 4)
		progressPrinter.IncrementTracker("step-destroy", 1)
		informUser("Destroying Gitlab")
		gitlab.DestroyGitlabTerraform(skipGitlabTerraform)
		progressPrinter.IncrementTracker("step-destroy", 1)

		log.Println("gitlab terraform destruction complete")
		log.Println("deleting registry application in argocd")

		// delete argocd registry
		informUser("Destroying Registry Application")
		k8s.DeleteRegistryApplication(skipDeleteRegistryApplication)
		progressPrinter.IncrementTracker("step-destroy", 1)
		log.Println("registry application deleted")
		log.Println("terraform destroy base")
		informUser("Destroying Cluster")
		terraform.DestroyBaseTerraform(skipBaseTerraform)
		progressPrinter.IncrementTracker("step-destroy", 1)
		informUser("All Destroyed")

		log.Println("terraform base destruction complete")
		fmt.Println("End of execution destroy")
		time.Sleep(time.Millisecond * 100)
	},
}

func init() {

	rootCmd.AddCommand(destroyCmd)

	destroyCmd.Flags().Bool("skip-gitlab-terraform", false, "whether to skip the terraform destroy against gitlab - note: if you already deleted registry it doesnt exist")
	destroyCmd.Flags().Bool("skip-delete-register", false, "whether to skip deletion of register application ")
	destroyCmd.Flags().Bool("skip-base-terraform", false, "whether to skip the terraform destroy against base install - note: if you already deleted registry it doesnt exist")
	destroyCmd.Flags().Bool("destroy-buckets", false, "remove created aws buckets, not empty buckets are not cleaned")
<<<<<<< HEAD

	initCmd.Flags().String("profile", "", "the profile to provision the cloud resources in. The profile data is collected from ~/.aws/config")
	err := initCmd.MarkFlagRequired("profile")
	if err != nil {
		log.Panic(err)
	}

	// AWS assume role
	destroyCmd.Flags().String("aws-assume-role", "", "instead of using AWS IAM user credentials, AWS AssumeRole feature generate role based credentials, more at https://docs.aws.amazon.com/STS/latest/APIReference/API_AssumeRole.html")
=======
	destroyCmd.Flags().Bool("dry-run", false, "set to dry-run mode, no changes done on cloud provider selected")
>>>>>>> b9fe7be4
}<|MERGE_RESOLUTION|>--- conflicted
+++ resolved
@@ -14,14 +14,6 @@
 	"github.com/kubefirst/kubefirst/internal/progressPrinter"
 	"github.com/kubefirst/kubefirst/internal/terraform"
 	"github.com/spf13/cobra"
-<<<<<<< HEAD
-	"github.com/spf13/viper"
-	"log"
-	"os"
-	"os/exec"
-	"syscall"
-=======
->>>>>>> b9fe7be4
 )
 
 // destroyCmd represents the destroy command
@@ -51,12 +43,11 @@
 		if err != nil {
 			log.Panic(err)
 		}
-		dryRun, err := cmd.Flags().GetBool("dry-run")
+		destroyBuckets, err := cmd.Flags().GetBool("destroy-buckets")
 		if err != nil {
 			log.Panic(err)
 		}
 
-<<<<<<< HEAD
 		// set profile
 		profile, err := cmd.Flags().GetString("profile")
 		if err != nil {
@@ -85,14 +76,13 @@
 			}
 			log.Printf("assuming new AWS credentials based on role %q", arnRole)
 		}
-=======
+
 		if dryRun {
 			skipGitlabTerraform = true
 			skipDeleteRegistryApplication = true
 			skipBaseTerraform = true
 		}
 		progressPrinter.AddTracker("step-prepare", "Open Ports", 3)
->>>>>>> b9fe7be4
 
 		var kPortForwardOutb, kPortForwardErrb bytes.Buffer
 		kPortForward := exec.Command(config.KubectlClientPath, "--kubeconfig", config.KubeConfigPath, "-n", "gitlab", "port-forward", "svc/gitlab-webservice-default", "8888:8080")
@@ -181,17 +171,8 @@
 	destroyCmd.Flags().Bool("skip-delete-register", false, "whether to skip deletion of register application ")
 	destroyCmd.Flags().Bool("skip-base-terraform", false, "whether to skip the terraform destroy against base install - note: if you already deleted registry it doesnt exist")
 	destroyCmd.Flags().Bool("destroy-buckets", false, "remove created aws buckets, not empty buckets are not cleaned")
-<<<<<<< HEAD
-
-	initCmd.Flags().String("profile", "", "the profile to provision the cloud resources in. The profile data is collected from ~/.aws/config")
-	err := initCmd.MarkFlagRequired("profile")
-	if err != nil {
-		log.Panic(err)
-	}
+	destroyCmd.Flags().Bool("dry-run", false, "set to dry-run mode, no changes done on cloud provider selected")
 
 	// AWS assume role
 	destroyCmd.Flags().String("aws-assume-role", "", "instead of using AWS IAM user credentials, AWS AssumeRole feature generate role based credentials, more at https://docs.aws.amazon.com/STS/latest/APIReference/API_AssumeRole.html")
-=======
-	destroyCmd.Flags().Bool("dry-run", false, "set to dry-run mode, no changes done on cloud provider selected")
->>>>>>> b9fe7be4
 }