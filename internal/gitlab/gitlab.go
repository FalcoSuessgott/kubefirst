package gitlab

import (
	"context"
	"crypto/rand"
	"crypto/rsa"
	"crypto/x509"
	"encoding/json"
	"encoding/pem"
	"fmt"
	"log"
	"net/http"
	"net/url"
	"os"
	"strings"
	"time"

	"github.com/go-git/go-git/v5"
	"github.com/go-git/go-git/v5/config"
	"github.com/go-git/go-git/v5/plumbing/object"
	gitHttp "github.com/go-git/go-git/v5/plumbing/transport/http"
	"github.com/google/uuid"
	"github.com/kubefirst/kubefirst/configs"
	"github.com/kubefirst/kubefirst/internal/k8s"
	"github.com/kubefirst/kubefirst/pkg"
	"github.com/spf13/viper"
	v1 "k8s.io/api/core/v1"
	metaV1 "k8s.io/apimachinery/pkg/apis/meta/v1"
	"k8s.io/client-go/kubernetes"
	"k8s.io/client-go/tools/clientcmd"

	"golang.org/x/crypto/ssh"
)

// GenerateKey -  generate public and private keys to be consumed by GitLab.
func GenerateKey() (string, string, error) {
	reader := rand.Reader
	bitSize := 2048

	key, err := rsa.GenerateKey(reader, bitSize)
	if err != nil {
		return "", "", err
	}

	pub, err := ssh.NewPublicKey(key.Public())
	if err != nil {
		return "", "", err
	}
	publicKey := string(ssh.MarshalAuthorizedKey(pub))
	// encode RSA key
	privateKey := string(pem.EncodeToMemory(
		&pem.Block{
			Type: "RSA PRIVATE KEY", Bytes: x509.MarshalPKCS1PrivateKey(key),
		},
	))

	return publicKey, privateKey, nil
}

// GitlabGeneratePersonalAccessToken - Generate a Access Token for Gitlab
func GitlabGeneratePersonalAccessToken(gitlabPodName string) {
	config := configs.ReadConfig()

	log.Println("generating gitlab personal access token on pod: ", gitlabPodName)

	id := uuid.New()
	gitlabToken := id.String()[:20]

	_, _, err := pkg.ExecShellReturnStrings(config.KubectlClientPath, "--kubeconfig", config.KubeConfigPath, "-n", "gitlab", "exec", gitlabPodName, "--", "gitlab-rails", "runner", fmt.Sprintf("token = User.find_by_username('root').personal_access_tokens.create(scopes: [:write_registry, :write_repository, :api], name: 'Automation token'); token.set_token('%s'); token.save!", gitlabToken))
	if err != nil {
		log.Panicf("error running exec against %s to generate gitlab personal access token for root user", gitlabPodName)
	}

	viper.Set("gitlab.token", gitlabToken)
	viper.WriteConfig()

	log.Println("gitlab personal access token generated", gitlabToken)
}

// PushGitOpsToGitLab - Push GitOps to Gitlab repository
// Use repo loaded from `init``
func PushGitOpsToGitLab(dryRun bool) {
	cfg := configs.ReadConfig()
	if dryRun {
		log.Printf("[#99] Dry-run mode, PushGitOpsToGitLab skipped.")
		return
	}

	//TODO: should this step to be skipped if already executed?
	domain := viper.GetString("aws.hostedzonename")

	pkg.Detokenize(fmt.Sprintf("%s/gitops", cfg.K1FolderPath))
	directory := fmt.Sprintf("%s/gitops", cfg.K1FolderPath)

	repo, err := git.PlainOpen(directory)
	if err != nil {
		log.Panicf("error opening the directory %s:  %s", directory, err)
	}

	upstream := fmt.Sprintf("https://gitlab.%s/kubefirst/gitops.git", domain)
	log.Println("git remote add gitlab at url", upstream)

	_, err = repo.CreateRemote(&config.RemoteConfig{
		Name: "gitlab",
		URLs: []string{upstream},
	})
	if err != nil {
		log.Println("Error creating remote repo:", err)
	}
	w, _ := repo.Worktree()

	os.RemoveAll(directory + "/terraform/base/.terraform")
	os.RemoveAll(directory + "/terraform/gitlab/.terraform")
	os.RemoveAll(directory + "/terraform/vault/.terraform")

	log.Println("Committing new changes...")
	w.Add(".")
	_, err = w.Commit("setting new remote upstream to gitlab", &git.CommitOptions{
		Author: &object.Signature{
			Name:  "kubefirst-bot",
			Email: "kubefirst-bot@kubefirst.com",
			When:  time.Now(),
		},
	})
	if err != nil {
		log.Panicf("error committing changes %s", err)
	}

	log.Println("setting auth...")
	// auth, _ := publicKey()
	// auth.HostKeyCallback = ssh2.InsecureIgnoreHostKey()

	auth := &gitHttp.BasicAuth{
		Username: "root",
		Password: viper.GetString("gitlab.token"),
	}

	err = repo.Push(&git.PushOptions{
		RemoteName: "gitlab",
		Auth:       auth,
	})
	if err != nil {
		log.Panicf("error pushing to remote %s", err)
	}

}

// AwaitHost - Await for a Host to be avialable, it wait for 200 cycles.
// Prefer to use `AwaitHostNTimes` as it provide more control
func AwaitHost(appName string, dryRun bool) {
	log.Println("AwaitHost called")
	AwaitHostNTimes(appName, dryRun, 200)
}

// AwaitHostNTimes - Wait for a Host to be responsive
// - To return 200
// - To return true if host is ready, or false if dont.
// - Supports to pass numbr of cycles to test
func AwaitHostNTimes(appName string, dryRun bool, times int) bool {
	log.Println("AwaitHostNTimes called")
	if dryRun {
		log.Printf("[#99] Dry-run mode, AwaitHost skipped.")
		return true
	}
	max := times
	hostReady := false
	for i := 0; i < max; i++ {
		hostedZoneName := viper.GetString("aws.hostedzonename")
		resp, _ := http.Get(fmt.Sprintf("https://%s.%s", appName, hostedZoneName))
		if resp != nil && resp.StatusCode == 200 {
			log.Printf("%s host resolved, 30 second grace period required...", appName)
			time.Sleep(time.Second * 30)
			i = max
			hostReady = true
			return hostReady
		} else {
			log.Printf("%s host not resolved, sleeping 10s", appName)
			time.Sleep(time.Second * 10)
		}
	}
	return hostReady
}

// ProduceGitlabTokens - Produce Gitlab token from argoCD secret
func ProduceGitlabTokens(dryRun bool) {
	if dryRun {
		log.Printf("[#99] Dry-run mode, ProduceGitlabTokens skipped.")
		return
	}
	//TODO: Should this step be skipped if already executed?
	config := configs.ReadConfig()
	k8sConfig, err := clientcmd.BuildConfigFromFlags("", config.KubeConfigPath)
	if err != nil {
		log.Panic(err.Error())
	}
	clientset, err := kubernetes.NewForConfig(k8sConfig)
	if err != nil {
		log.Panic(err.Error())
	}
	log.Println("discovering gitlab toolbox pod")
	time.Sleep(30 * time.Second)
	// todo: move it to config
	k8s.ArgocdSecretClient = clientset.CoreV1().Secrets("argocd")

	argocdPassword := k8s.GetSecretValue(k8s.ArgocdSecretClient, "argocd-initial-admin-secret", "password")
	if argocdPassword == "" {
		log.Panicf("Missing argocdPassword")
	}

	viper.Set("argocd.admin.password", argocdPassword)
	viper.WriteConfig()

	log.Println("discovering gitlab toolbox pod")

	gitlabPodClient := clientset.CoreV1().Pods("gitlab")
	gitlabPodName := k8s.GetPodNameByLabel(gitlabPodClient, "app=toolbox")

	k8s.GitlabSecretClient = clientset.CoreV1().Secrets("gitlab")
	secrets, err := k8s.GitlabSecretClient.List(context.TODO(), metaV1.ListOptions{})

	var gitlabRootPasswordSecretName string

	for _, secret := range secrets.Items {
		if strings.Contains(secret.Name, "initial-root-password") {
			gitlabRootPasswordSecretName = secret.Name
			log.Println("gitlab initial root password secret name: ", gitlabRootPasswordSecretName)
		}
	}
	gitlabRootPassword := k8s.GetSecretValue(k8s.GitlabSecretClient, gitlabRootPasswordSecretName, "password")
	if gitlabRootPassword == "" {
		log.Panicf("Missing gitlabRootPassword")
	}
	viper.Set("gitlab.podname", gitlabPodName)
	viper.Set("gitlab.root.password", gitlabRootPassword)
	viper.WriteConfig()

	gitlabToken := viper.GetString("gitlab.token")

	if gitlabToken == "" {

		log.Println("generating gitlab personal access token")
		GitlabGeneratePersonalAccessToken(gitlabPodName)

	}

	gitlabRunnerToken := viper.GetString("gitlab.runnertoken")

	if gitlabRunnerToken == "" {

		log.Println("getting gitlab runner token")
		gitlabRunnerRegistrationToken := k8s.GetSecretValue(k8s.GitlabSecretClient, "gitlab-gitlab-runner-secret", "runner-registration-token")
		if gitlabRunnerRegistrationToken == "" {
			log.Panicf("Missing gitlabRunnerRegistrationToken")
		}
		viper.Set("gitlab.runnertoken", gitlabRunnerRegistrationToken)
		viper.WriteConfig()
	}

}

func ApplyGitlabTerraform(dryRun bool, directory string) {

	config := configs.ReadConfig()

	if !viper.GetBool("create.terraformapplied.gitlab") {
		log.Println("Executing applyGitlabTerraform")
		if dryRun {
			log.Printf("[#99] Dry-run mode, applyGitlabTerraform skipped.")
			return
		}
		envs := map[string]string{}
<<<<<<< HEAD
		envs["AWS_PROFILE"] = config.AwsProfile
=======
		envs["AWS_SDK_LOAD_CONFIG"] = "1"
		envs["AWS_PROFILE"] = viper.GetString("aws.profile")
>>>>>>> b9fe7be4
		// Prepare for terraform gitlab execution
		envs["GITLAB_TOKEN"] = viper.GetString("gitlab.token")
		envs["GITLAB_BASE_URL"] = viper.GetString("gitlab.local.service")

		directory = fmt.Sprintf("%s/gitops/terraform/gitlab", config.K1FolderPath)
		err := os.Chdir(directory)
		if err != nil {
			log.Panic("error: could not change directory to " + directory)
		}
		err = pkg.ExecShellWithVars(envs, config.TerraformPath, "init")
		if err != nil {
			log.Panicf("error: terraform init for gitlab failed %s", err)
		}

		err = pkg.ExecShellWithVars(envs, config.TerraformPath, "apply", "-auto-approve")
		if err != nil {
			log.Panicf("error: terraform apply for gitlab failed %s", err)
		}
		os.RemoveAll(fmt.Sprintf("%s/.terraform", directory))
		viper.Set("create.terraformapplied.gitlab", true)
		viper.WriteConfig()
	} else {
		log.Println("Skipping: applyGitlabTerraform")
	}
}

func GitlabKeyUpload(dryRun bool) {

	// upload ssh public key
	if !viper.GetBool("gitlab.keyuploaded") {
		log.Println("Executing GitlabKeyUpload")
		log.Println("uploading ssh public key for gitlab user")
		if dryRun {
			log.Printf("[#99] Dry-run mode, GitlabKeyUpload skipped.")
			return
		}

		log.Println("uploading ssh public key to gitlab")
		gitlabToken := viper.GetString("gitlab.token")
		data := url.Values{
			"title": {"kubefirst"},
			"key":   {viper.GetString("botpublickey")},
		}

		time.Sleep(10 * time.Second) // todo, build in a retry

		gitlabUrlBase := viper.GetString("gitlab.local.service")

		resp, err := http.PostForm(gitlabUrlBase+"/api/v4/user/keys?private_token="+gitlabToken, data)
		if err != nil {
			log.Fatal(err)
		}
		var res map[string]interface{}
		json.NewDecoder(resp.Body).Decode(&res)
		log.Println(res)
		log.Println("ssh public key uploaded to gitlab")
		viper.Set("gitlab.keyuploaded", true)
		viper.WriteConfig()
	} else {
		log.Println("Skipping: GitlabKeyUpload")
		log.Println("ssh public key already uploaded to gitlab")
	}
}

func DestroyGitlabTerraform(skipGitlabTerraform bool) {
	config := configs.ReadConfig()
	envs := map[string]string{}

	envs["AWS_PROFILE"] = viper.GetString("aws.profile")
	envs["AWS_REGION"] = viper.GetString("aws.region")
	envs["AWS_ACCOUNT_ID"] = viper.GetString("aws.accountid")
	envs["HOSTED_ZONE_NAME"] = viper.GetString("aws.hostedzonename")
	envs["GITLAB_TOKEN"] = viper.GetString("gitlab.token")

	envs["TF_VAR_aws_account_id"] = viper.GetString("aws.accountid")
	envs["TF_VAR_aws_region"] = viper.GetString("aws.region")
	envs["TF_VAR_hosted_zone_name"] = viper.GetString("aws.hostedzonename")

	directory := fmt.Sprintf("%s/gitops/terraform/gitlab", config.K1FolderPath)
	err := os.Chdir(directory)
	if err != nil {
		log.Panicf("error: could not change directory to " + directory)
	}

	envs["GITLAB_BASE_URL"] = viper.GetString("gitlab.local.service")

	if !skipGitlabTerraform {
		err = pkg.ExecShellWithVars(envs, config.TerraformPath, "init")
		if err != nil {
			log.Panicf("failed to terraform init gitlab %s", err)
		}

		err = pkg.ExecShellWithVars(envs, config.TerraformPath, "destroy", "-auto-approve")
		if err != nil {
			log.Panicf("failed to terraform destroy gitlab %s", err)
		}

		viper.Set("destroy.terraformdestroy.gitlab", true)
		viper.WriteConfig()
	} else {
		log.Println("skip:  DestroyGitlabTerraform")
	}
}

func ChangeRegistryToGitLab(dryRun bool) {
	config := configs.ReadConfig()

	if dryRun {
		log.Printf("[#99] Dry-run mode, ChangeRegistryToGitLab skipped.")
		return
	}

	if !viper.GetBool("gitlab.changeregistry.gitlab") {
		type ArgocdGitCreds struct {
			PersonalAccessToken string
			URL                 string
			FullURL             string
		}

		pat := viper.GetString("gitlab.token")
		url := fmt.Sprintf("https://gitlab.%s/kubefirst/", viper.GetString("aws.hostedzonename"))
		fullurl := fmt.Sprintf("https://gitlab.%s/kubefirst/gitops.git", viper.GetString("aws.hostedzonename"))

		creds := ArgocdGitCreds{PersonalAccessToken: pat, URL: url, FullURL: fullurl}

		k8sConfig, err := clientcmd.BuildConfigFromFlags("", config.KubeConfigPath)
		if err != nil {
			log.Panicf("error getting client from kubeconfig")
		}
		clientset, err := kubernetes.NewForConfig(k8sConfig)
		if err != nil {
			log.Panicf("error getting kubeconfig for clientset")
		}
		k8s.ArgocdSecretClient = clientset.CoreV1().Secrets("argocd")

		argocdRepositoryAccessTokenSecret := &v1.Secret{
			ObjectMeta: metaV1.ObjectMeta{
				Name:      "creds-gitlab",
				Namespace: "argocd",
				Labels: map[string]string{
					"argocd.argoproj.io/secret-type": "repo-creds",
				},
				Annotations: map[string]string{
					"managed-by": "argocd.argoproj.io",
				},
			},
			Data: map[string][]byte{
				"password": []byte(creds.PersonalAccessToken),
				"url":      []byte(creds.URL),
				"username": []byte("root"),
			},
			Type: "Opaque",
		}

		_ = k8s.ArgocdSecretClient.Delete(context.TODO(), "creds-gitlab", metaV1.DeleteOptions{})
		_, err = k8s.ArgocdSecretClient.Create(context.TODO(), argocdRepositoryAccessTokenSecret, metaV1.CreateOptions{})
		if err != nil {
			log.Panicf("error creating argocd repository credentials template %s", err)
		}

		argocdRepoSecret := &v1.Secret{
			ObjectMeta: metaV1.ObjectMeta{
				Name:      "repo-gitlab",
				Namespace: "argocd",
				Labels: map[string]string{
					"argocd.argoproj.io/secret-type": "repository",
				},
				Annotations: map[string]string{
					"managed-by": "argocd.argoproj.io",
				},
			},
			Data: map[string][]byte{
				"project": []byte("default"),
				"type":    []byte("git"),
				"url":     []byte(creds.FullURL),
			},
			Type: "Opaque",
		}
		_ = k8s.ArgocdSecretClient.Delete(context.TODO(), "repo-gitlab", metaV1.DeleteOptions{})
		_, err = k8s.ArgocdSecretClient.Create(context.TODO(), argocdRepoSecret, metaV1.CreateOptions{})
		if err != nil {
			log.Panicf("error creating argocd repository connection secret %s", err)
		}

		// curl -X 'DELETE' \
		// 'https://$ARGO_ADDRESS/api/v1/applications/registry?cascade=false' \
		// -H 'accept: application/json'

		_, _, err = pkg.ExecShellReturnStrings(config.KubectlClientPath, "--kubeconfig", config.KubeConfigPath, "-n", "argocd", "apply", "-f", fmt.Sprintf("%s/gitops/components/gitlab/argocd-adopts-gitlab.yaml", config.K1FolderPath))
		if err != nil {
			log.Panicf("failed to call execute kubectl apply of argocd patch to adopt gitlab: %s", err)
		}
		viper.Set("gitlab.changeregistry.gitlab", true)
		viper.WriteConfig()
	}

}

func HydrateGitlabMetaphorRepo(dryRun bool) {
	cfg := configs.ReadConfig()
	//TODO: Should this be skipped if already executed?
	if !viper.GetBool("create.gitlabmetaphor.cloned") {
		if dryRun {
			log.Printf("[#99] Dry-run mode, hydrateGitlabMetaphorRepo skipped.")
			return
		}

		metaphorTemplateDir := fmt.Sprintf("%s/metaphor", cfg.K1FolderPath)

		url := "https://github.com/kubefirst/metaphor-template"

		metaphorTemplateRepo, err := git.PlainClone(metaphorTemplateDir, false, &git.CloneOptions{
			URL: url,
		})
		if err != nil {
			log.Panicf("error cloning metaphor-template repo")
		}
		viper.Set("create.gitlabmetaphor.cloned", true)

		pkg.Detokenize(metaphorTemplateDir)

		viper.Set("create.gitlabmetaphor.detokenized", true)

		// todo make global
		gitlabURL := fmt.Sprintf("https://gitlab.%s", viper.GetString("aws.hostedzonename"))
		log.Println("gitClient remote add origin", gitlabURL)
		_, err = metaphorTemplateRepo.CreateRemote(&config.RemoteConfig{
			Name: "gitlab",
			URLs: []string{fmt.Sprintf("%s/kubefirst/metaphor.gitClient", gitlabURL)},
		})

		w, _ := metaphorTemplateRepo.Worktree()

		log.Println("Committing detokenized metaphor content")
		w.Add(".")
		w.Commit("setting new remote upstream to gitlab", &git.CommitOptions{
			Author: &object.Signature{
				Name:  "kubefirst-bot",
				Email: "kubefirst-bot@kubefirst.com",
				When:  time.Now(),
			},
		})

		err = metaphorTemplateRepo.Push(&git.PushOptions{
			RemoteName: "gitlab",
			Auth: &gitHttp.BasicAuth{
				Username: "root",
				Password: viper.GetString("gitlab.token"),
			},
		})
		if err != nil {
			log.Panicf("error pushing detokenized metaphor repository to remote at" + gitlabURL)
		}

		viper.Set("create.gitlabmetaphor.pushed", true)
		viper.WriteConfig()
	} else {
		log.Println("Skipping: hydrateGitlabMetaphorRepo")
	}

}

// refactor: review it
func PushGitRepo(dryRun bool, config *configs.Config, gitOrigin, repoName string) {
	if dryRun {
		log.Printf("[#99] Dry-run mode, PushGitRepo skipped.")
		return
	}
	repoDir := fmt.Sprintf("%s/%s", config.K1FolderPath, repoName)
	repo, err := git.PlainOpen(repoDir)
	if err != nil {
		log.Panicf("error opening repo %s: %s", repoName, err)
	}

	// todo - fix opts := &git.PushOptions{uniqe, stuff} .Push(opts) ?
	if gitOrigin == "soft" {
		pkg.Detokenize(repoDir)
		os.RemoveAll(repoDir + "/terraform/base/.terraform")
		os.RemoveAll(repoDir + "/terraform/gitlab/.terraform")
		os.RemoveAll(repoDir + "/terraform/vault/.terraform")
		os.Remove(repoDir + "/terraform/base/.terraform.lock.hcl")
		os.Remove(repoDir + "/terraform/vault/.terraform.lock.hcl")
		os.Remove(repoDir + "/terraform/users/.terraform.lock.hcl")
		os.Remove(repoDir + "/terraform/gitlab/.terraform.lock.hcl")
		CommitToRepo(repo, repoName)
		auth, _ := pkg.PublicKey()

		auth.HostKeyCallback = ssh.InsecureIgnoreHostKey()

		err = repo.Push(&git.PushOptions{
			RemoteName: gitOrigin,
			Auth:       auth,
		})
		if err != nil {
			log.Panicf("error pushing detokenized %s repository to remote at %s", repoName, gitOrigin)
		}
		log.Printf("successfully pushed %s to soft-serve", repoName)
	}

	if gitOrigin == "gitlab" {
		registryFileContent := `apiVersion: argoproj.io/v1alpha1
kind: Application
metadata:
  name: argocd-components
  namespace: argocd
  annotations:
    argocd.argoproj.io/sync-wave: "100"
spec:
  project: default
  source:
    repoURL: ssh://soft-serve.soft-serve.svc.cluster.local:22/gitops
    path: components/argocd
    targetRevision: HEAD
  destination:
    server: https://kubernetes.default.svc
    namespace: argocd
  syncPolicy:
    automated:
      prune: true
      selfHeal: true
    syncOptions:
      - CreateNamespace=true
    retry:
      limit: 5
      backoff:
        duration: 5s
        maxDuration: 5m0s
        factor: 2`
		file, err := os.Create(fmt.Sprintf("%s/gitops/registry/argocd.yaml", config.K1FolderPath))
		if err != nil {
			log.Println(err)
		}
		_, err = file.WriteString(registryFileContent)
		if err != nil {
			log.Println(err)
		}
		file.Close()

		pkg.Detokenize(repoDir)
		os.RemoveAll(repoDir + "/terraform/base/.terraform")
		os.RemoveAll(repoDir + "/terraform/gitlab/.terraform")
		os.RemoveAll(repoDir + "/terraform/vault/.terraform")
		os.Remove(repoDir + "/terraform/base/.terraform.lock.hcl")
		os.Remove(repoDir + "/terraform/vault/.terraform.lock.hcl")
		os.Remove(repoDir + "/terraform/users/.terraform.lock.hcl")
		os.Remove(repoDir + "/terraform/gitlab/.terraform.lock.hcl")

		CommitToRepo(repo, repoName)
		auth := &gitHttp.BasicAuth{
			Username: "root",
			Password: viper.GetString("gitlab.token"),
		}
		err = repo.Push(&git.PushOptions{
			RemoteName: gitOrigin,
			Auth:       auth,
		})
		if err != nil {
			log.Panicf("error pushing detokenized %s repository to remote at %s", repoName, gitOrigin)
		}
		log.Printf("successfully pushed %s to gitlab", repoName)
	}

	viper.Set(fmt.Sprintf("create.repos.%s.%s.pushed", gitOrigin, repoName), true)
	viper.WriteConfig()
}

// refactor: review it
func CommitToRepo(repo *git.Repository, repoName string) {
	w, _ := repo.Worktree()

	log.Println(fmt.Sprintf("committing detokenized %s kms key id", repoName))
	w.Add(".")
	w.Commit(fmt.Sprintf("committing detokenized %s kms key id", repoName), &git.CommitOptions{
		Author: &object.Signature{
			Name:  "kubefirst-bot",
			Email: "kubefirst-bot@kubefirst.com",
			When:  time.Now(),
		},
	})
}<|MERGE_RESOLUTION|>--- conflicted
+++ resolved
@@ -268,13 +268,11 @@
 			log.Printf("[#99] Dry-run mode, applyGitlabTerraform skipped.")
 			return
 		}
+		//* AWS_SDK_LOAD_CONFIG=1
+		//* https://registry.terraform.io/providers/hashicorp/aws/2.34.0/docs#shared-credentials-file
 		envs := map[string]string{}
-<<<<<<< HEAD
-		envs["AWS_PROFILE"] = config.AwsProfile
-=======
 		envs["AWS_SDK_LOAD_CONFIG"] = "1"
 		envs["AWS_PROFILE"] = viper.GetString("aws.profile")
->>>>>>> b9fe7be4
 		// Prepare for terraform gitlab execution
 		envs["GITLAB_TOKEN"] = viper.GetString("gitlab.token")
 		envs["GITLAB_BASE_URL"] = viper.GetString("gitlab.local.service")
@@ -311,6 +309,8 @@
 			log.Printf("[#99] Dry-run mode, GitlabKeyUpload skipped.")
 			return
 		}
+
+		os.Setenv("AWS_SDK_LOAD_CONFIG", "1")
 
 		log.Println("uploading ssh public key to gitlab")
 		gitlabToken := viper.GetString("gitlab.token")
