--- conflicted
+++ resolved
@@ -15,10 +15,6 @@
       - "8888:8888" # GitLab
       - "8200:8200" # Vault
     volumes:
-<<<<<<< HEAD
-      - ./:/home/developer/kubefirst
-    command: sh -c "./scripts/kubefirst-dev.sh"
-=======
       - ./:/opt/kubefirst
       # AWS credentials are strictly used to provision the Kubefirst in your AWS account
       - $HOME/.aws:/home/developer/.aws
@@ -27,5 +23,4 @@
       - 208.67.222.222 #Cisco DNS
       - 1.1.1.1 #Cloudflare DNS
       - 1.0.0.1 #Cloudflare DNS
-      - 8.8.8.8 #Google DNS
->>>>>>> b9fe7be4
+      - 8.8.8.8 #Google DNS